from django.db import models
from django.contrib.auth.models import User
from django.conf import settings
from django.contrib.auth import models as auth_models
from django.contrib.auth.management import create_superuser
from django.db.models import signals
from django.utils.timezone import utc
import datetime
from termcolor import colored   # temp
from django.contrib.contenttypes.models import ContentType
from django.contrib.auth.models import Permission


# PEP8: whitespace after comma, no trailing whitespaces, no double or more spaces before =,
# and functuions formatting:
# call_a(
#     1,
#     2
#     3
# )

# about functions: it's an optional, but I like it and it's not pep8-volatile

# double lines between classes, single line inside class (also optional, but PEP8 highly recommends it)


class Door(models.Model):
    """
    Doors with RFID locks installed.
    """
    name = models.CharField(max_length=50, unique=True, null=False)  # e.g. "Makerspace," "Bike Project," etc.
    description = models.TextField(null=True, blank=True)

    def __unicode__(self):
        """
        Represent Door objects with their name fields
        """
        return u'%s' % (self.name)
        # also: return self.name

    def save(self, *args, **kwargs):
        """
        When a new Door is added, create a corresponding Permission, if it does not exist already
        """

        super(Door, self).save(*args, **kwargs)

        if not Permission.objects.filter(codename='can_manage_door_%d' % self.pk): 
            content_type = ContentType.objects.get(app_label='rfid_lock_management',model='door')

            Permission.objects.create(
                codename='can_manage_door_%d' % self.pk,
                name = 'Can manage door to %s' % self.name,
                content_type = content_type
            )

    def get_allowed_rfids(self):
        """ 
        Return the RFIDs allowed to access this Door 
        """
        return_list = []  # I like variable name "allowed_rfids" more than "return_list", but it's your choice :-)
        for lu in self.lockuser_set.all():
            if lu.get_current_rfid():
                return_list.append(lu.get_current_rfid())
        return return_list 


class NewKeycardScan(models.Model):
    """ 
    For checking whether the current request is for authenticating a keycard or assigning new keycard. 
    """
    #time_initiated = models.DateTimeField(auto_now_add=True)
    # auto_now_add and time zones do not play well together sometimes...
    time_initiated = models.DateTimeField(default=datetime.datetime.now().replace(tzinfo=utc))  # nonono.
    # this expression can be calculated on model defining procedure (e.q. application startup), and always be same value for all 
    # objects in single session (from application start to end).
    # same with functions:
    # def myfunction(param_a, param_b=datetime.datetime.now()):
    # will always have same param_b value.
    # if you need complex logic here you can move it to __init__, or just use auto_now_add=True in field definition.
    waiting_for_scan = models.BooleanField(default=True) 
    doorid = models.CharField(max_length=50)   # doorid as in the request url
    rfid = models.CharField(max_length=10)   # rfid as in the request url
    ready_to_assign = models.BooleanField(default=False)
    assigner_user = models.ForeignKey(User)

    def timed_out(self,minutes=2):
        """ 
        Check whether specified number of minutes have passed since staff user
        indicated they were going to go scan in a card in order to assign it,
        and return True if so. 
        """
        now = datetime.datetime.now().replace(tzinfo=utc)

        # How much time has passed since clicked 'Scan new card'
        delta = now - self.time_initiated  

        # Has it been more than specificed number of minutes?
        max_time = datetime.timedelta(minutes=minutes)
<<<<<<< HEAD
        return delta>max_time
=======
        delta = now - self.time_initiated
        time_diff_minutes = round( delta.total_seconds() / 60, 2)  # /60 and /60.0 will have different results if first argument is INT.
        # >>> 30 / 60
        # 0
        # >>> 30 / 60.0
        # 0.5

        return (delta>max_time, time_diff_minutes)
>>>>>>> ee7d165a


class RFIDkeycard(models.Model):
    """ 
    Door access represented by a (potentially reusable) RFID keycard
    (or keyfob or whatever) assigned to a LockUser. 
    """
    # more that 1 space before =
    the_rfid    = models.CharField(max_length=10,null=False,blank=False, editable=False) # the radio-frequency id
    date_revoked = models.DateTimeField(null=True, blank=True) 
    date_created = models.DateTimeField(default=datetime.datetime.now().replace(tzinfo=utc))  # same problem as discussed before
    lockuser = models.ForeignKey("LockUser",null=False)
    # If we don't specify a related_name, User would have two reverse relations
    # to rfidkeycard_set, which is impossible. 
    assigner =  models.ForeignKey(User, related_name='RFIDkeycard_assigned')
    revoker =   models.ForeignKey(User, related_name='RFIDkeycard_revoked',null=True)

    def __unicode__(self):
        """
        Represent keycard object with the rfid number 
        """
        return u'%s' % (self.the_rfid)

    def get_allowed_doors(self):
        """ 
        Get the Doors this user is allowed access to. 
        """
        return self.lockuser.get_allowed_doors()

    def is_active(self):
        if self.date_revoked: 
            return False
        else:
            return True
        # or return not self.date_revoked?

    def deactivate(self,user):
        now = datetime.datetime.now().replace(tzinfo=utc)
        self.date_revoked = now
        self.revoker = user


class AccessTime(models.Model):
    the_rfid    = models.CharField(max_length=10,null=True) 
    access_time = models.DateTimeField(null=True)    # the time the rfid was used
    lockuser    = models.ForeignKey("LockUser",null=True)
    door        = models.ForeignKey("Door",null=True)
    data_point  = models.TextField()  # Issue #j

    def __unicode__(self):
        #return u'%s' % self.access_time
        return self.access_time.strftime("%B %d, %Y, %I:%M %p")  # e.g. 'April 09, 2013, 12:25 PM'

    def get_this_lockuser_html(self):
        """ 
        Returns the HTML with link to /lockuser/the_id/ to display on the 
        AccessTime change list page 
        """
        lockuser_link_html =  "<a href='../lockuser/%d/'>%s</a>" %  (self.lockuser.id, self.lockuser)
        return lockuser_link_html
    get_this_lockuser_html.allow_tags = True

class LockUser(models.Model):
    """
    (Despite the misleading name, LockUsers are not subclassed Users, but subclassed Models.) 
    """
    first_name = models.CharField(max_length=50,null=False)
    last_name = models.CharField(max_length=50, null=False)
    email = models.EmailField(null=False,unique=True) 
    address = models.CharField(max_length=100,blank=True)
    phone_number = models.CharField(max_length=20,null=True,blank=True) 
    birthdate = models.DateField(null=True)
    doors = models.ManyToManyField(Door,blank=True, help_text = "Select at least one space to activate keycard." )
    deactivate_current_keycard = models.BooleanField(default=False, help_text="Revoke keycard access and deactivate user.")    
    current_keycard_revoker = models.ForeignKey(User,null=True)

    def save(self, *args, **kwargs):
        """ 
        Overriding save(): 
            - We'll deactivate a LockUser's current keycard here, if deactivate_current_keycard is checked
              on the LockUser's change_form. 
            - If we're assigning a new keycard, the keycard is created and saved here. 
        """
        # Since rfid_lock_management_rfidkeycard.lockuser_id may not be NULL when saving RFIDkeycard object, we need
        # to save the LockUser object first, so we can get self.id (which is also necessary before any work
        # with FK's and M2M). 
        super(LockUser, self).save(*args, **kwargs)

        # Not doing a check for door existence here. At this point, deactivate_current_keycard is set to true if 
        # there were no doors (see admin.py), but doors may not have been saved yet, 
        # so checking self.doors.exists() would be misleading. 
        #if self.doors.exists(): 
        new_scan_queryset = NewKeycardScan.objects.all()
        if new_scan_queryset:
            new_scan = new_scan_queryset.latest("pk") # get last created NewKeycardScan object
            # Note:  this -- 
            #   new_scan = new_scan_queryset.latest("time_initiated")  
            # -- may not actually return the latest created object if 'start
            # scan' was hit a bunch of times in a row -- microseconds don't seem
            # to be at sufficient resolution to actually get the latest object.
            if new_scan.ready_to_assign:
                new_scan.ready_to_assign = False   
                new_scan.save() # save new_scan before saving new_keycard
                # assign the rfid from the keycard that was just scanned
                new_keycard = RFIDkeycard(lockuser=self, the_rfid=new_scan.rfid, assigner=new_scan.assigner_user)
                new_keycard.save()
        current_keycard = self.get_current_rfid() 
        
        # Deactivate a LockUser's current keycard here, if deactivate_current_keycard 
        # is checked on the LockUser's change_form, or if no doors were selected. 
        # not doing a check for door existence here. At this point,
        # deactivate_current_keycard is set to true if there were no doors (see
        # admin.py), but doors may not have been saved yet, so checking
        # self.doors.exists() would be misleading. 
        if current_keycard and self.deactivate_current_keycard: 
            current_keycard.deactivate(self.current_keycard_revoker)
            current_keycard.save()# save keycard since have changed it
            # todo: consider putting the following two statements into deactivate() 
            self.deactivate_current_keycard = False   # no current keycard to deactivate anymore
            self.current_keycard_revoker = None
            self.save()

    def get_all_rfids(self):
        """ 
        Get all RFID's associated with this LockUser 
        """
        ### sometimes you are making too detailed comments, but it's ok :-)
        return self.rfidkeycard_set.all()

    def get_all_rfids_html(self):
        """
        Returns HTML for displaying list of all keycards (excluding curent, if any). 
        Includes date assigned and date revoked, as well as rfid number. 
        """
        all_rfid_keycards = self.get_all_rfids()
        all_keycards_except_current = all_rfid_keycards.exclude(date_revoked=None)
        rfid_keycards_info_list = []
        for keycard in all_keycards_except_current:
            rf = keycard.the_rfid
            date_assigned = keycard.date_created.strftime("%B %d, %Y, %I:%M %p")
            assigner = keycard.assigner
            try:
                date_revoked = keycard.date_revoked.strftime("%B %d, %Y, %I:%M %p")
                revoker = keycard.revoker
                info_str = "RFID: %s (activated on %s by %s; revoked on %s by %s)" % (rf,date_assigned, assigner,date_revoked, revoker)
            # Catching exceptions here was really only useful in development, so excluding it from coverage
            except:  # pragma: no cover
            ### good idea use except ExceptionType instead of just except:
            ### except ValueError: lalala
            ### except: print "unknown excepion {}".format(str(sys.exc_info()))
            ### because KeyboardInterrupt and SyntaxErorr also can be an exceptions :-)
                info_str = "RFID: %s (activated on %s by %s [couldn't get revoker] )" % (rf,date_assigned,assigner)
            rfid_keycards_info_list.append(info_str)
        return ",<br>".join(rfid_keycards_info_list)
    get_all_rfids_html.allow_tags = True

    def get_current_rfid(self):
        """ 
        Of all RFID's associated with this LockUser, get the one that's active, i.e. has not been revoked.  
        """
        all_rfid_keycards = self.get_all_rfids()
        curr_rfid = all_rfid_keycards.filter(date_revoked=None)  
        # There should only be one
        try:
            return curr_rfid[0]  
        except:
        ### except IndexError:
            return None
        ### or:
        ### if curr_rfid:
        ###     curr_rfid[0]
        ### else:
        ###     return None
        ### as you wish

    def is_active(self):
        """ 
        Useful in LockUser's list display 
        """
        if self.get_current_rfid(): 
            return True
        else:
            return False
        ### return self.get_current_rfid() is not None (if curr_rfid[0] cannot be None ofc)
       
    def prettify_get_current_rfid(self):
        """ 
        Returns results of get_current_rfid(), but as a nice pretty string.
        Also display date assigned as well as rfid number on LockUser change form and list display.
        """
        curr_rfid = self.get_current_rfid()
        try:
            curr_keycard_info = "RFID: %s (activated on %s by %s)" % (curr_rfid.the_rfid, curr_rfid.date_created.strftime("%B %d, %Y, %I:%M %p"), curr_rfid.assigner)
            return curr_keycard_info
        except:
            return None
    prettify_get_current_rfid.short_description = "Current RFID"

    def get_allowed_doors(self):
        """ 
        Get the Doors this user is allowed access to. 
        """
        return self.doors.all()            

    def prettify_get_allowed_doors(self):
        ### may be Values helps here:
        ### >>> Entry.objects.values_list('id', flat=True).order_by('id')
        ### [1, 2, 3, ...]
        allowed_doors = self.get_allowed_doors()
        door_names_list = [door.name for door in allowed_doors] 
        return ", ".join(door_names_list)

    def get_allowed_doors_html_links(self):
        """ 
        Returns the HTML with links to /door/the_id/ to display on the LockUser
        change list page.  
        """
        allowed_doors = self.get_allowed_doors()
        doors_links_list = []
        for door in allowed_doors:
            door_link_html =  "<a href='../door/%d/'>%s</a>" %  (door.pk, door.name) 
            doors_links_list.append(door_link_html)
        return ", ".join(doors_links_list)
    get_allowed_doors_html_links.allow_tags = True

    def get_all_access_times(self):
        """ 
        Returns list of all access times (the actual access_time field, not the
        objects) for this user, which means that the search should include any
        other RFID's this LockUser ever had. In other words, the search is by
        *person*, not by RFID.
        """
        ### again, .values(.., flat=True)?
        # Get QuerySet of all AccessTime objects for this lockuser
        at_query_set = AccessTime.objects.filter(lockuser=self).order_by('access_time')
        # Now get the access_time field of each AccessTime object
        all_access_times_list = [access_time_object.access_time for access_time_object in at_query_set]
        return all_access_times_list

    def all_access_times_link(self): 
        return "<a href='../../accesstime/?lockuser__id__exact=%d'>View all access times</a>" %  self.id
    all_access_times_link.allow_tags = True
        
    def get_last_access_time(self):
        """ Get the last time this person used the lock. 
        Same story with current RFID vs previous one as in the
        comment for get_all_access_time().
        """
        access_times = self.get_all_access_times()
        
        # grab the last one
        if access_times:
            return access_times[-1]  
        else:
            return None

    def prettify_get_last_access_time(self):  
        last = self.get_last_access_time()
        if last:
            return last.strftime("%B %d, %Y, %I:%M %p") 
        else:
            return None

    def prettify_get_last_access_time_and_door(self):  
        """ 
        Includes the door this access time is associated with (for change list) 
        """
        at_query_set = AccessTime.objects.filter(lockuser=self)  # todo: note - a different appraoch than similar methods
        last = at_query_set.latest('access_time')
        return last.access_time.strftime("%B %d, %Y, %I:%M %p") + " (" + last.door.name + ")"

    def last_access_time_and_link_to_more(self):  
        """ 
        Including link to all access times (for change form) 
        """
        last_time = self.get_last_access_time()
        link = self.all_access_times_link()
        if last_time:
            return "%s (%s)" % (last_time.strftime("%B %d, %Y, %I:%M %p"), link)
        else:
            return None
    last_access_time_and_link_to_more.allow_tags = True

    def last_access_time_and_door_and_link_to_more(self):  
        """ 
        Including link to all access times (for change form) 
        """
        at_query_set = AccessTime.objects.filter(lockuser=self)  # todo: note - a different appraoch than similar methods
        last = at_query_set.latest('access_time')
        link = self.all_access_times_link()
        """
        if last:
            return "%s (%s) (%s)" % (last.access_time.strftime("%B %d, %Y, %I:%M %p"), last.door.name, link)
        else:
            return None
        """
        # todo (see __B__)
        return_val = None
        if last:
            return_val =  "%s (%s) (%s)" % (last.access_time.strftime("%B %d, %Y, %I:%M %p"), last.door.name, link)
        return return_val
    last_access_time_and_door_and_link_to_more.allow_tags = True
    last_access_time_and_door_and_link_to_more.short_description = "Last access"
    
    def __unicode__(self):
        """ In the list of AcessTimes, for example, LockUsers will be represented with their first and last names """
        return u'%s %s' % (self.first_name, self.last_name)


####################################################################
# Prevent interactive question about wanting a superuser created.
####################################################################
# From http://stackoverflow.com/questions/1466827/ --
#
# Prevent interactive question about wanting a superuser created.  (This code
# has to go in this otherwise empty "models" module so that it gets processed by
# the "syncdb" command during database creation.)
signals.post_syncdb.disconnect(create_superuser, sender=auth_models, dispatch_uid='django.contrib.auth.management.create_superuser') # pragma: no cover  (exclude this code from coverage)

# Create our own test user automatically.
def create_testuser(app, created_models, verbosity, **kwargs):  # pragma: no cover
  if not settings.DEBUG:
    return
  try:
    auth_models.User.objects.get(username='superuser')
  except auth_models.User.DoesNotExist:
    print '*' * 80
    print 'Creating test user -- login: superuser, password: superuser'
    print '*' * 80
    assert auth_models.User.objects.create_superuser('superuser', 'x@x.com', 'superuser')
  else:
    print 'Test user already exists.'

signals.post_syncdb.connect(create_testuser,
    sender=auth_models, dispatch_uid='common.models.create_testuser')<|MERGE_RESOLUTION|>--- conflicted
+++ resolved
@@ -97,19 +97,7 @@
 
         # Has it been more than specificed number of minutes?
         max_time = datetime.timedelta(minutes=minutes)
-<<<<<<< HEAD
         return delta>max_time
-=======
-        delta = now - self.time_initiated
-        time_diff_minutes = round( delta.total_seconds() / 60, 2)  # /60 and /60.0 will have different results if first argument is INT.
-        # >>> 30 / 60
-        # 0
-        # >>> 30 / 60.0
-        # 0.5
-
-        return (delta>max_time, time_diff_minutes)
->>>>>>> ee7d165a
-
 
 class RFIDkeycard(models.Model):
     """ 
